--- conflicted
+++ resolved
@@ -68,11 +68,7 @@
     instruments = MODEL_TO_INST[configuration]
     adapter = get_default_audio_adapter()
     waveform, _ = adapter.load(test_file)
-<<<<<<< HEAD
-    separator = Separator(configuration, stft_backend=backend)
-=======
     separator = Separator(configuration, stft_backend=backend, multiprocess=False)
->>>>>>> e6aeaa11
     prediction = separator.separate(waveform, test_file)
     assert len(prediction) == len(instruments)
     for instrument in instruments:
@@ -84,21 +80,13 @@
         for compared in instruments:
             if instrument != compared:
                 assert not np.allclose(track, prediction[compared])
-<<<<<<< HEAD
-=======
-    
->>>>>>> e6aeaa11
 
 
 @pytest.mark.parametrize('test_file, configuration, backend', TEST_CONFIGURATIONS)
 def test_separate_to_file(test_file, configuration, backend):
     """ Test file based separation. """
     instruments = MODEL_TO_INST[configuration]
-<<<<<<< HEAD
-    separator = Separator(configuration, stft_backend=backend)
-=======
     separator = Separator(configuration, stft_backend=backend, multiprocess=False)
->>>>>>> e6aeaa11
     name = splitext(basename(test_file))[0]
     with TemporaryDirectory() as directory:
         separator.separate_to_file(
@@ -114,11 +102,7 @@
 def test_filename_format(test_file, configuration, backend):
     """ Test custom filename format. """
     instruments = MODEL_TO_INST[configuration]
-<<<<<<< HEAD
-    separator = Separator(configuration, stft_backend=backend)
-=======
     separator = Separator(configuration, stft_backend=backend, multiprocess=False)
->>>>>>> e6aeaa11
     name = splitext(basename(test_file))[0]
     with TemporaryDirectory() as directory:
         separator.separate_to_file(
@@ -134,11 +118,7 @@
 @pytest.mark.parametrize('test_file, configuration', MODELS_AND_TEST_FILES)
 def test_filename_conflict(test_file, configuration):
     """ Test error handling with static pattern. """
-<<<<<<< HEAD
-    separator = Separator(configuration)
-=======
     separator = Separator(configuration, multiprocess=False)
->>>>>>> e6aeaa11
     with TemporaryDirectory() as directory:
         with pytest.raises(SpleeterError):
             separator.separate_to_file(
